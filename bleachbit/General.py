--- conflicted
+++ resolved
@@ -29,7 +29,7 @@
 import os
 import sys
 import traceback
-import Common
+
 
 #
 # XML
@@ -108,11 +108,7 @@
 def makedirs(path):
     """Make directory recursively considering sudo permissions.
     'Path' should not end in a delimiter."""
-<<<<<<< HEAD
-    Common.logger.debug('makedirs(%s)', path)
-=======
-    print "debug: makedirs(%s)" % path.encode(Common.FSE)
->>>>>>> 7f0ca47c
+    Common.logger.debug('makedirs(%s)', path.encode(Common.FSE))
     if os.path.lexists(path):
         return
     parentdir = os.path.split(path)[0]
