--- conflicted
+++ resolved
@@ -797,14 +797,6 @@
             for wu in Windows.delete_updates():
                 yield wu
 
-<<<<<<< HEAD
-        # return queued files
-        for filename in files:
-            if os.path.lexists(filename):
-                yield Command.Delete(filename)
-
-=======
->>>>>>> 7d1257bb
     def init_whitelist(self):
         """Initialize the whitelist only once for performance"""
         regexes = [
